--- conflicted
+++ resolved
@@ -55,13 +55,8 @@
         children: [
           ['/install-and-setup/deployment', 'Deployment Methods'],
          ['/install-and-setup/manual','Manual Installation'],
-<<<<<<< HEAD
          ['/install-and-setup/deploy-docker','Deploy on Docker'],
          ['/install-and-setup/deploy-kubernetes','Deploy on Kubernetes'],
-         ['/install-and-setup/updates', 'Updating the Accelerator']
-=======
-         ['/install-and-setup/container','Containerization Support'],
-         ['/install-and-setup/deployment', 'Deployment Methods'],
          {
            title: 'Updating the Accelerator',
            path: '/install-and-setup/updates/overview',
@@ -71,7 +66,6 @@
                ['/install-and-setup/updates/update-accelerators','How to update OH accelerator'],
            ]
          }
->>>>>>> cd96843b
        ]
       },
       {
